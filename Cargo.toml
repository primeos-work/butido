[package]
name = "butido"
version = "0.1.0"
authors = ["Matthias Beyer <mail@beyermatthias.de>"]
edition = "2018"

# See more keys and their definitions at https://doc.rust-lang.org/cargo/reference/manifest.html

[dependencies]
log         = "0.3"
tracing     = "0.1"
toml        = "0.5"
serde       = "1"
config      = "0.9"
anyhow      = "1"
getset      = "0.1"
walkdir     = "2"
resiter     = "0.4"
itertools   = "0.9"
clap-v3     = "3.0.0-beta.1"
indicatif   = "0.15"
env_logger  = "0.7"
regex       = "1"
lazy_static = "1.4"
uuid        = { version = "0.8", features = ["v4"] }
pom         = "3"
futures     = "0.3"
handlebars  = "3"
filters     = "0.4.0"
indoc       = "1"
<<<<<<< HEAD
typed-builder = "0.7"
tar	    = "0.4"
=======
diesel      = { version = "1.4", features = ["postgres"] }
which       = "4"
ascii_table = "3"
terminal_size = "0.1"
atty        = "0.2"
csv         = "1.1"
>>>>>>> 21a0786c

url      = { version = "2", features = ["serde"] }
tokio    = { version = "0.2", features = ["full"] }
shiplift = { git = "https://github.com/softprops/shiplift", branch = "master" }


[dev-dependencies]
indoc = "1"<|MERGE_RESOLUTION|>--- conflicted
+++ resolved
@@ -28,17 +28,14 @@
 handlebars  = "3"
 filters     = "0.4.0"
 indoc       = "1"
-<<<<<<< HEAD
 typed-builder = "0.7"
-tar	    = "0.4"
-=======
+tar         = "0.4"
 diesel      = { version = "1.4", features = ["postgres"] }
 which       = "4"
 ascii_table = "3"
 terminal_size = "0.1"
 atty        = "0.2"
 csv         = "1.1"
->>>>>>> 21a0786c
 
 url      = { version = "2", features = ["serde"] }
 tokio    = { version = "0.2", features = ["full"] }
